--- conflicted
+++ resolved
@@ -74,15 +74,9 @@
         let guard = rt.enter();
         let swarm_config = SwarmConfig {
             local_ident: ident.clone(),
-<<<<<<< HEAD
-            #[cfg(feature = "libp2p-protocols")]
-            kad: protocols::kad::Config::new(StreamProtocol::new("/ipfs/kad/1.0.0")),
-            #[cfg(feature = "libp2p-protocols")]
-=======
             #[cfg(any(feature = "libp2p-protocols", feature = "libp2p-kad"))]
-            kad: protocols::kad::Config::default(),
+             kad: protocols::kad::Config::new(StreamProtocol::new("/ipfs/kad/1.0.0")),
             #[cfg(any(feature = "libp2p-protocols", feature = "libp2p-identify"))]
->>>>>>> e1567b00
             identify: protocols::identify::Config::new("/owlnest/0.0.1".into(), ident.get_pubkey()),
             #[cfg(any(feature = "libp2p-protocols", feature = "libp2p-mdns"))]
             mdns: protocols::mdns::Config::default(),
